--- conflicted
+++ resolved
@@ -2483,7 +2483,6 @@
         keys = list(initial['initParams'].keys())  # return a copy of the list.
         return keys
 
-<<<<<<< HEAD
     def Covariances(self,
                     obsNames:typing.Optional[typing.List[str]]=None,
                     trace:bool=False,  # TODO remove trace -- replaced with logging
@@ -2622,31 +2621,3 @@
                     my_logger.debug(f"Scaling {k}")
 
         return cov
-=======
-    def optimise(self, **kwargs) -> dict:
-        """
-        Extract and package all optimization information into one directory
-        Note this is not a copy
-        :param optimise_values
-        :param **kwargs: -- any not None will be used to update optimise
-        :return: a dict
-        """
-        optimise = self.getv('optimise', {})
-        if kwargs:  # Got some values. Update the optimise dict and put them back in
-            opt_u = {k:v for k,v in kwargs.items() if v is not None}
-            optimise.update(opt_u)
-            self.setv('optimise', optimise)
-        return optimise
-    def provisional_info(self,prov_info:typing.Optional[dict] = None)->dict:
-        """
-        Extract, and optionally set provisional support information.
-        :param prov_info: If not None then provisional information will be set to this value
-        :return: provisional_info
-        """
-        optimise = self.optimise(provisional=prov_info)
-
-
-        result = optimise.get('provisional',{})
-        return result
-
->>>>>>> 62ac7ecb
