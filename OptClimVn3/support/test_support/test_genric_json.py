"""
Unit tests generated (largely) by chatGPT3 2023-04-07.  Then fixed/modified by SFBT.
"""
import unittest
import json
import numpy as np
import pandas as pd
import pathlib
from generic_json import JSON_Encoder, load, loads, dump, dumps,obj_to_from_dict
import logging
import pandas.testing as pdtest
import numpy.testing as nptest
import tempfile
import namelist_var
import param_info
from model_base import model_base # so we can detect my own derived types.





class TestJsonEncoder(unittest.TestCase):


    def test_register_TO_VALUE(self):

        class Dummy:
            @classmethod
            def from_value(cls, value):
                pass
            def to_value(dct):
                pass

        obj_to_from_dict.register_TO_VALUE(Dummy, Dummy.to_value)
        self.assertEqual(obj_to_from_dict.TO_VALUE['Dummy'], Dummy.to_value)

    def test_register_FROM_VALUE(self):
        class Dummy:
            @classmethod
            def from_value(cls, value):
                pass

        obj_to_from_dict.register_FROM_VALUE(Dummy, Dummy.from_value)
        self.assertEqual(obj_to_from_dict.FROM_VALUE['Dummy'], Dummy.from_value)

    def test_value_to_obj(self):
        class Dummy:
            @classmethod
            def from_value(cls, values):
                return cls(*values)

            def __init__(self, *values):
                self.values = values

        obj_to_from_dict.register_FROM_VALUE(Dummy, Dummy.from_value)

        values = (1, 2, 3)
        decode = obj_to_from_dict()
        obj = decode.value_to_obj('Dummy', values)
        self.assertIsInstance(obj, Dummy)
        self.assertEqual(obj.values, values)

    def test_decode(self):
        """
        Test decode method
        :return:
        """

        test = {"__cls__name__": "ndarray", "object": dict(data=[1, 2, 3],typ='int32')}
        expect=np.array([1, 2, 3])
        decode = obj_to_from_dict()
        got = decode.decode(test)
        nptest.assert_equal(expect, got)

        test = dict(harry=3.2, fred=2)
<<<<<<< HEAD
        got = decode.decode(test)
        nptest.assert_equal(test,got) # shou.d be identical
=======
        got = obj_to_from_dict.decode(test)
        nptest.assert_equal(test,got) # shou;d be identical
>>>>>>> 62ac7ecb

        # bad dict should raise a value error
        test = {"__cls__name__": "ndarray", "object": [1, 2, 3],"comment":'some comment'}
        with self.assertRaises(TypeError):
            got = decode.decode(test)



    def test_default(self):
        """
        Test default encoding method
        :return:
        """
        class Dummy:
            def __init__(self, *values):
                self.values = values
        class Dummy2:
            def __init__(self, *values):
                self.values = values
        obj_to_from_dict.register_TO_VALUE(Dummy, lambda x: list(x.values))
        e= JSON_Encoder()
        test=Dummy(1,2,43,66)
        got = e.default(test)
        expect=dict(__cls__name__="Dummy",__module__=test.__module__,object=[1,2,43,66])
        self.assertEqual(expect, got)  # should be identical
        # test that unknown class works
        with self.assertRaises(TypeError):
            test = Dummy2([1, 2, 43, 66])
            got = e.default(test)


    def test_obj_to_value(self):
        class Dummy:
            def __init__(self, *values):
                self.values = values

        obj_to_from_dict.register_TO_VALUE(Dummy, lambda x: list(x.values))

        obj = Dummy(1, 2, 3)
        result = obj_to_from_dict.obj_to_value(obj)
        self.assertEqual(result, [1, 2, 3])

    def test_encode_decode(self):
        class Dummy:
            def __init__(self, *values):
                self.values = values

        obj_to_from_dict.register_TO_VALUE(Dummy, lambda x: x.values)
        obj_to_from_dict.register_FROM_VALUE(Dummy, lambda lst: Dummy(*lst))

        obj = Dummy(1, 2, 3)

        # test encoding
        encoded = dumps(obj)
        expected = dict(__cls__name__="Dummy",object=[1, 2, 3],__module__=obj.__module__)
        s_expected=str(expected).replace("'",'"')
        self.assertEqual(encoded, s_expected)

        # test decoding
        decoded = loads(encoded)
        self.assertIsInstance(decoded, Dummy)
        self.assertEqual(decoded.values, (1, 2, 3))



''' #liangwj
class TestJsonUtils(unittest.TestCase):
    def setUp(self):
        nl= namelist_var.namelist_var(filepath=pathlib.Path('test_nl'), namelist='atmos', nl_var='fred')
        self.data = {'a': np.array([1, 2, 3]),
                     'b': pd.DataFrame({'col1': [1, 2], 'col2': [3, 4]}),
                     'c': pd.Series([1, 2, 3]),
                     'd': pathlib.Path('test.py'),
                     'e':dict(fred=True,james=2,harry=4.5,gordon='some text'),
                     'f':[1,2,3,'more test'],
                     'g':nl,
                     'h': param_info.param_info()}
        self.data['h'].register('VF1',nl)
    def assertAllequal(self,data1,data2):
        for key,value in data1.items():
            value2 =  data2[key]
            if isinstance(value,pd.Series):
                pdtest.assert_series_equal(value,value2)
            elif isinstance(value,pd.DataFrame):
                pdtest.assert_frame_equal(value,value2)
            elif isinstance(value,np.ndarray):
                nptest.assert_equal(value,value2)
            elif isinstance(value,model_base):
                self.assertEqual(vars(value), vars(value2))
            else:
                self.assertEqual(value,value2)


    def test_dump_load(self):
        decode = obj_to_from_dict()
        with tempfile.NamedTemporaryFile(delete=False) as f:
            file=f.name
            with open(file, 'w') as f:
                json.dump(self.data, f, cls=JSON_Encoder)

            with open(file, 'r') as f:
                loaded_data = json.load(f, object_hook=decode.decode)

            self.assertAllequal(loaded_data,self.data)
            with open(file, 'w') as f:
                dump(self.data, f)

            with open(file, 'r') as f:
                loaded_data = load(f)
            self.assertAllequal(loaded_data, self.data)


    def test_dumps_loads(self):
        decode = obj_to_from_dict()
        s=json.dumps(self.data, cls=JSON_Encoder)
        loaded_data = json.loads(s,object_hook=decode.decode)
        self.assertAllequal(loaded_data,self.data)
        s=dumps(self.data)
        loaded_data = loads(s)
        self.assertAllequal(loaded_data,self.data)
'''
if __name__ == '__main__':
    unittest.main()<|MERGE_RESOLUTION|>--- conflicted
+++ resolved
@@ -73,13 +73,8 @@
         nptest.assert_equal(expect, got)
 
         test = dict(harry=3.2, fred=2)
-<<<<<<< HEAD
         got = decode.decode(test)
         nptest.assert_equal(test,got) # shou.d be identical
-=======
-        got = obj_to_from_dict.decode(test)
-        nptest.assert_equal(test,got) # shou;d be identical
->>>>>>> 62ac7ecb
 
         # bad dict should raise a value error
         test = {"__cls__name__": "ndarray", "object": [1, 2, 3],"comment":'some comment'}
