--- conflicted
+++ resolved
@@ -176,12 +176,6 @@
     def create_model(self, params: dict, dump: bool = True) -> typing.Optional[Model]:
         """
         Create a model, update list of created models and index of models.
-<<<<<<< HEAD
-
-=======
-        If, by creating a model than more than self.run_info['max_model_simulations'] models have been produced,
-              then no model will be created and None returned. Warnings will be generated.
->>>>>>> 62ac7ecb
         :param   params: dictionary of parameters to create the model.
          The following parameters are special and handled differently:
            * reference -- the reference directory. If not there (or None) then self.refDir is used.
